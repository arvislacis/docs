--- conflicted
+++ resolved
@@ -691,12 +691,6 @@
 
     trace_log('This code has passed...');
 
-<<<<<<< HEAD
-<a name="method-trace-sql"></a>
-#### `trace_sql()` {#collection-method}
-
-The `trace_sql` function enables database logging and begins to monitor all SQL output.
-=======
 The function supports passing exceptions, arrays and objects:
 
     trace_log($exception);
@@ -712,8 +706,7 @@
 <a name="method-trace-log"></a>
 #### `trace_sql()` {#collection-method}
 
-The `trace_sql` function function enables database logging and begins to monitor all SQL output.
->>>>>>> ec428a75
+The `trace_sql` function enables database logging and begins to monitor all SQL output.
 
     trace_sql();
 
