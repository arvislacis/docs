# Installation

- [Minimum system requirements](#system-requirements)
- [Web-based installation](#web-based-installation)
    - [Troubleshooting installation](#troubleshoot-installation)
- [Command-line installation](#command-line-installation)
- [Post-installation steps](#post-install-steps)
    - [Delete installation files](#delete-install-files)
    - [Review configuration](#config-review)
    - [Setting up the scheduler](#crontab-setup)
    - [Setting up queue workers](#queue-setup)

<div class="og-description">
    Documentation on the different ways to install Winter CMS for your next project.
</div>

There are two ways you can install Winter, either using the [Web-based installer](#web-based-installation) or [Composer installation](../help/using-composer) instructions. Before you proceed, you should check that your server meets the minimum system requirements.

<a name="system-requirements"></a>
## Minimum system requirements

Winter CMS has some server requirements for web hosting:

- PHP version 7.2 or higher
- PDO PHP Extension (and relevant driver for the database you want to connect to)
- cURL PHP Extension
- OpenSSL PHP Extension
- Mbstring PHP Extension
- ZipArchive PHP Extension
- GD PHP Extension
- SimpleXML PHP Extension

Some OS distributions may require you to manually install some of the required PHP extensions.

When using Ubuntu, the following command can be run to install all required extensions:

```bash
sudo apt-get update &&
sudo apt-get install php php-ctype php-curl php-xml php-fileinfo php-gd php-json php-mbstring php-mysql php-sqlite3 php-zip
```

When using the SQL Server database engine, you will need to install the [group concatenation](https://groupconcat.codeplex.com/) user-defined aggregate.

<a name="web-based-installation"></a>
## Web-based installation

The [Web Installer](https://github.com/wintercms/web-installer) is the recommended way to install Winter for **non-technical users**. It is simpler than the command-line installation and doesn't require any special skills.

<<<<<<< HEAD
> **NOTE:** If you are a developer, we recommend that you [install via Composer instead](../console/commands#console-install-composer).
=======
> **NOTE:** If you are a developer, we recommend that you [install via Composer instead](../help/using-composer)
>>>>>>> bb665eda

1. Prepare an empty directory on the web server that will host your Winter CMS installation. It can be a main domain, sub-domain or subfolder.
2. [Download the "install.zip" file](https://github.com/wintercms/web-installer/releases/latest) from the latest release of the Winter CMS Web Installer into this folder.
3. Unzip the downloaded ZIP file.
4. Grant write permissions to all files and folders that were extracted.
5. In your web browser, navigate to the URL pointing to that folder, and include `/install.html` at the end of the URL.
6. Follow the instructions given in the installer.

![Winter CMS Installer](https://github.com/wintercms/docs/blob/main/images/web-installer.jpg?raw=true) {.img-responsive .frame}

<a name="troubleshoot-installation"></a>
### Troubleshooting a web-based installation

1. **Unable to connect to the Winter Marketplace API**: If your server has a firewall blocking requests to port 443, you will need to allow requests and responses for this port. Contact your system administrator to allow access to this port.

2. **Installer fails on the "Determining dependencies" or "Installing dependencies" step**: Under the hood, the web installer uses Composer to process and install the dependencies necessary to run Winter CMS - note, you *do not* need Composer installed as a CLI tool for this to work. This process may require a larger amount of memory to complete - if your environment restricts memory usage for your applications, consider allowing up to 1.5GB of memory temporarily for the installer, then reduce it after the installation is complete. The installer will try to do this automatically.

3. **Installer does not display or function correctly**: The web installer has been built on modern frontend frameworks, and may require the use of a more recent browser version. Consider installing Mozilla Firefox, Microsoft Edge or Google Chrome and keeping it up-to-date.

4. **Unable to parse JSON response**: Depending on your internet connection, downloading all the source files may take more time than the [`max_execution_time` PHP configuration value](https://www.php.net/manual/en/info.configuration.php#ini.max-execution-time) allows; causing the download to end with an incomplete file base. Modify the PHP configuration to increase this value and try again.

5. **Unable to determine dependencies for Winter CMS. Your composer.json file is invalid.**: This error has been reported by people using shared hosting, and is usually the result of either the `proc_*` methods being listed in the `disable_functions` PHP INI setting, or the `pcntl` extension for PHP not being enabled. Unfortunately, at this stage, there is no workaround, but you may be able to use the Installer on a local development environment that does not have these limitations, and then simply copy the full directory to your shared hosting once completed. We are actively looking into more long-term fix for this behaviour.

<a name="command-line-installation"></a>
## Command-line installation

If you feel more comfortable with a command-line or want to use Composer, there is a CLI install process on the [Using Composer page](../help/using-composer)

<a name="post-install-steps"></a>
## Post-installation steps

There are some things you may need to set up after the installation is complete.

<a name="delete-install-files"></a>
### Delete installation files

If you have used the [Wizard installer](#wizard-installation), for security reasons you should verify the installation files have been deleted. The Winter installer attempts to cleanup after itself, but you should always verify that they have been successfullly removed:

```css
 ┣ 📂 install       <== Installation directory
 ┣ 📜 install.html  <== Installation script
```

<a name="config-review"></a>
### Review configuration

Configuration files are stored in the `config` directory of the application. While each file contains descriptions for each setting, it is important to review the [common configuration options](../setup/configuration) available for your circumstances.

For example, in production environments you may want to enable [CSRF protection](../setup/configuration#csrf-protection). While in development environments, you may want to enable [bleeding edge updates](../setup/configuration#edge-updates).

While most configuration is optional, we strongly recommend disabling [debug mode](../setup/configuration#debug-mode) for production environments. You may also want to use a [public folder](../setup/configuration#public-folder) for additional security.

<a name="crontab-setup"></a>
### Setting up the scheduler

For scheduled tasks to operate correctly, you should add the following Cron entry to your server. Editing the crontab is commonly performed with the command `crontab -e`.

    * * * * * php /path/to/artisan schedule:run >> /dev/null 2>&1

Be sure to replace `/path/to/artisan` with the absolute path to the `artisan` file in the root directory of Winter. This cron will call the command scheduler every minute, in which Winter will evaluate any scheduled tasks and run the tasks that are due.

> **NOTE**: If you are adding this to `/etc/cron.d`, you'll need to specify a user immediately after `* * * * *`.

<a name="queue-setup"></a>
### Setting up queue workers

You may optionally set up an external queue for processing queued jobs. By default, these will be handled asynchronously by the platform. This behavior can be changed by setting the `default` parameter in the `config/queue.php`.

If you decide to use the `database` queue driver, it is a good idea to add a Crontab entry for the command `php artisan queue:work --once` to process the first available job in the queue.<|MERGE_RESOLUTION|>--- conflicted
+++ resolved
@@ -46,11 +46,7 @@
 
 The [Web Installer](https://github.com/wintercms/web-installer) is the recommended way to install Winter for **non-technical users**. It is simpler than the command-line installation and doesn't require any special skills.
 
-<<<<<<< HEAD
-> **NOTE:** If you are a developer, we recommend that you [install via Composer instead](../console/commands#console-install-composer).
-=======
 > **NOTE:** If you are a developer, we recommend that you [install via Composer instead](../help/using-composer)
->>>>>>> bb665eda
 
 1. Prepare an empty directory on the web server that will host your Winter CMS installation. It can be a main domain, sub-domain or subfolder.
 2. [Download the "install.zip" file](https://github.com/wintercms/web-installer/releases/latest) from the latest release of the Winter CMS Web Installer into this folder.
