--- conflicted
+++ resolved
@@ -18,11 +18,7 @@
 October CMS has some server requirements for web hosting:
 
 1. PHP version 7.2 or higher
-<<<<<<< HEAD
-1. PDO PHP Extension
-=======
 1. PDO PHP Extension (and relevant driver for the database you want to connect to)
->>>>>>> a01586fc
 1. cURL PHP Extension
 1. OpenSSL PHP Extension
 1. Mbstring PHP Extension
@@ -39,10 +35,7 @@
 sudo apt-get install php php-ctype php-curl php-xml php-fileinfo php-gd php-json php-mbstring php-mysql php-sqlite3 php-zip
 ```
 
-<<<<<<< HEAD
 Some OS distributions may require you to manually install the PHP JSON and XML extensions. For example, when using Ubuntu this can be done via `apt-get install php7.2-json` and `apt-get install php7.2-xml` respectively.
-=======
->>>>>>> a01586fc
 
 When using the SQL Server database engine, you will need to install the [group concatenation](https://groupconcat.codeplex.com/) user-defined aggregate.
 
