--- conflicted
+++ resolved
@@ -28,11 +28,6 @@
 
 If you have used `create-project` to create your Winter project it will automatically run the following commands for you:
 
-<<<<<<< HEAD
-# Example:
-#   composer create-project wintercms/winter mywinter "1.2.6"
-```
-=======
 - [`winter:install`](../console/setup-maintenance#install-winter-via-command-line) (the CLI installation wizard)
 - [`winter:env`](../console/setup-maintenance#configure-winter-through-an-environment-file) (populates the `.env` file from the configuration files)
 - [`winter:mirror public --relative`](../console/setup-maintenance#mirror-public-files) (sets up the project to use a public folder, recommended for security)
@@ -44,7 +39,6 @@
 ### Completing installation
 
 Once the above commands have been run, refer to the [Post Installation steps](../setup/installation#post-installation-steps) on the Installation page to complete the process.
->>>>>>> bdc7738d
 
 ## Installing a plugin or theme using Composer
 
